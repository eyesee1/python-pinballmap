"""A setuptools based setup module.

See:
https://packaging.python.org/en/latest/distributing.html
https://github.com/pypa/sampleproject
"""

# Always prefer setuptools over distutils
from setuptools import setup, find_packages
# To use a consistent encoding
from codecs import open
from os import path

here = path.abspath(path.dirname(__file__))

# Get the long description from the README file
with open(path.join(here, 'README.rst'), encoding='utf-8') as f:
    long_description = f.read()

setup(
    name='pinballmap',

    # Versions should comply with PEP440.  For a discussion on single-sourcing
    # the version across setup.py and the project code, see
    # https://packaging.python.org/en/latest/single_source_version.html
<<<<<<< HEAD
    version='0.1.2',
=======
    version='0.2.1',
>>>>>>> 73f68149

    description='Python client for the Pinball Map API',
    long_description=long_description,

    # The project's main homepage.
    url='https://github.com/eyesee1/python-pinballmap',

    # Author details
    author='Duna Csandl',
    author_email='marinas.bobble-05@icloud.com',

    # Choose your license
    license='MIT',

    # See https://pypi.python.org/pypi?%3Aaction=list_classifiers
    classifiers=[
        # How mature is this project? Common values are
        #   3 - Alpha
        #   4 - Beta
        #   5 - Production/Stable
        'Development Status :: 4 - Beta',

        # Indicate who your project is intended for
        'Intended Audience :: Developers',
        #'Topic :: Software Development :: Build Tools',

        # Pick your license as you wish (should match "license" above)
        'License :: OSI Approved :: MIT License',

        # Specify the Python versions you support here. In particular, ensure
        # that you indicate whether you support Python 2, Python 3 or both.
        'Programming Language :: Python :: 3.5',
    ],

    # What does your project relate to?
    keywords='pinball map api',

    # You can just specify the packages manually here if your project is
    # simple. Or you can use find_packages().
    packages=find_packages(exclude=['contrib', 'docs', 'tests']),

    # Alternatively, if you want to distribute just a my_module.py, uncomment
    # this:
    #   py_modules=["my_module"],

    # List run-time dependencies here.  These will be installed by pip when
    # your project is installed. For an analysis of "install_requires" vs pip's
    # requirements files see:
    # https://packaging.python.org/en/latest/requirements.html
    # install_requires=['peppercorn'],

    # List additional groups of dependencies here (e.g. development
    # dependencies). You can install these using the following syntax,
    # for example:
    # $ pip install -e .[dev,test]
    # extras_require={
    #     'dev': ['check-manifest'],
    #     'test': ['coverage'],
    # },

    # If there are data files included in your packages that need to be
    # installed, specify them here.  If using Python 2.6 or less, then these
    # have to be included in MANIFEST.in as well.
    # package_data={
    #     'sample': ['package_data.dat'],
    # },

    # Although 'package_data' is the preferred approach, in some case you may
    # need to place data files outside of your packages. See:
    # http://docs.python.org/3.4/distutils/setupscript.html#installing-additional-files # noqa
    # In this case, 'data_file' will be installed into '<sys.prefix>/my_data'
    # data_files=[('my_data', ['data/data_file'])],

    # To provide executable scripts, use entry points in preference to the
    # "scripts" keyword. Entry points provide cross-platform support and allow
    # pip to create the appropriate form of executable for the target platform.
    entry_points={
        'console_scripts': [
            'pinballmap=pinballmap.cli:main',
        ],
    },
)<|MERGE_RESOLUTION|>--- conflicted
+++ resolved
@@ -23,17 +23,13 @@
     # Versions should comply with PEP440.  For a discussion on single-sourcing
     # the version across setup.py and the project code, see
     # https://packaging.python.org/en/latest/single_source_version.html
-<<<<<<< HEAD
-    version='0.1.2',
-=======
     version='0.2.1',
->>>>>>> 73f68149
 
     description='Python client for the Pinball Map API',
     long_description=long_description,
 
     # The project's main homepage.
-    url='https://github.com/eyesee1/python-pinballmap',
+    url='https://github.com/pypa/sampleproject',
 
     # Author details
     author='Duna Csandl',
