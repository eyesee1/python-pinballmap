<<<<<<< HEAD
VERSION = "0.4.4"
=======
VERSION = "0.4.5"
>>>>>>> a0c9acde
STRIP_WORDS = ("the", "and", "for", "with", "a", "of")
MODEL_ENDINGS = ("le", "pro", "premium", "edition" "standard")<|MERGE_RESOLUTION|>--- conflicted
+++ resolved
@@ -1,7 +1,3 @@
-<<<<<<< HEAD
-VERSION = "0.4.4"
-=======
 VERSION = "0.4.5"
->>>>>>> a0c9acde
 STRIP_WORDS = ("the", "and", "for", "with", "a", "of")
 MODEL_ENDINGS = ("le", "pro", "premium", "edition" "standard")