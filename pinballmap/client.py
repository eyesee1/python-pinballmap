--- conflicted
+++ resolved
@@ -15,11 +15,7 @@
 
 __all__ = ['PinballMapClient', 'VERSION']
 
-<<<<<<< HEAD
-VERSION = '0.1.2'
-=======
 VERSION = '0.2.0'
->>>>>>> 55313ed6
 logger = logging.getLogger(__name__)
 STRIP_WORDS = ('the', 'and', 'for', 'with', 'a', 'of')
 MODEL_ENDINGS = ('le', 'pro', 'premium', 'edition' 'standard')
