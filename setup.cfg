--- conflicted
+++ resolved
@@ -1,9 +1,5 @@
 [bumpversion]
-<<<<<<< HEAD
-current_version = 0.4.4
-=======
 current_version = 0.4.5
->>>>>>> a0c9acde
 commit = True
 tag = True
 
